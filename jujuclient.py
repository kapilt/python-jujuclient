--- conflicted
+++ resolved
@@ -377,7 +377,7 @@
             os.environ.get('JUJU_HOME', '~/.juju'))
         jenv = os.path.join(jhome, 'environments', '%s.jenv' % env_name)
         if not os.path.exists(jenv):
-            raise ValueError("Environment %s not bootstrapped" % env_name)
+            raise EnvironmentNotBootstrapped(env_name)
 
         with open(jenv) as fh:
             data = yaml.safe_load(fh.read())
@@ -418,27 +418,7 @@
 
     @classmethod
     def connect(cls, env_name):
-<<<<<<< HEAD
         return Connector().run(cls, env_name)
-=======
-        import yaml
-        jhome = os.path.expanduser(
-            os.environ.get('JUJU_HOME', '~/.juju'))
-        jenv = os.path.join(jhome, 'environments', '%s.jenv' % env_name)
-        if not os.path.exists(jenv):
-            raise EnvironmentNotBootstrapped(env_name)
-        with open(jenv) as fh:
-            data = yaml.safe_load(fh.read())
-            cert_path = os.path.join(jhome, '%s.ca')
-            with open(cert_path, 'w') as ca_fh:
-                ca_fh.write(data['ca-cert'])
-        env = cls(
-            "wss://%s" % data['state-servers'][0],
-            ca_cert=cert_path)
-        env.login(user="user-%s" % data['user'],
-                  password=data['password'])
-        return env
->>>>>>> 65a99376
 
     # Charm ops
     def add_local_charm(self, charm_file, series, size=None):
